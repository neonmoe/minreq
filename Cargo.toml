--- conflicted
+++ resolved
@@ -1,10 +1,6 @@
 [package]
 name = "minreq"
-<<<<<<< HEAD
-version = "1.4.2-alpha.0"
-=======
 version = "2.0.0-alpha.2"
->>>>>>> b96daa8c
 authors = ["Jens Pitkanen <jens@neon.moe>"]
 description = "Simple, minimal-dependency HTTP client"
 documentation = "https://docs.rs/minreq"
@@ -26,12 +22,8 @@
 webpki = { version = "^0.21.0", optional = true }
 lazy_static = { version = "^1.4.0", optional = true }
 serde = { version = "^1.0.101", optional = true }
-<<<<<<< HEAD
 serde_json = { version = "^1.0.41", optional = true }
-=======
-serde_json = { version = "^1.0.40", optional = true }
 punycode = { version = "^0.4.1", optional = true }
->>>>>>> b96daa8c
 
 [dev-dependencies]
 tiny_http = "^0.6.2"
